import logging
from bisect import bisect_left
from collections import defaultdict
from contextlib import ExitStack
from itertools import batched
import math
from math import ceil
from pathlib import PurePath
from typing import Iterable, List

import brian2 as b2
from brian2 import Hz
import brian2hears as b2h
from brian2hears import erbspace
import dill
import graphviz
import matplotlib.pyplot as plt
import numpy as np
from PIL import Image
from sorcery import dict_of

from analyze import sound_analysis as SA
from analyze.graph import generate_flow_chart
from cochleas.consts import CFMAX, CFMIN
from cochleas.GammatoneCochlea import run_hrtf
from utils.custom_sounds import Tone, ToneBurst
from utils.log import logger, tqdm

plt.rcParams["axes.grid"] = True
plt.rcParams["figure.figsize"] = (6, 3)

PLTWIDTH = 10


def take_closest(myList, myNumber):
    """
    Assumes myList is sorted. Returns closest value to myNumber.

    If two numbers are equally close, return the smallest number.
    """
    pos = bisect_left(myList, myNumber)
    if pos == 0:
        return (myList[0], 0)
    if pos == len(myList):
        return (myList[-1], len(myList))
    before = myList[pos - 1]
    after = myList[pos]
    if after - myNumber < myNumber - before:
        return (after, pos)
    else:
        return (before, pos - 1)


def flatten(items):
    """Yield items from any nested iterable.
    from https://stackoverflow.com/a/40857703
    """
    for x in items:
        if isinstance(x, Iterable) and not isinstance(x, (str, bytes)):
            yield from flatten(x)
        else:
            yield x


def merge_in_column(images):
    logger.debug("merging in column..")
    total_height = images[0].size[1]
    for img in images[1:]:
        # only resize horizontally
        img.thumbnail([images[0].size[0], img.size[1]])
        total_height += img.size[1]

    im = Image.new(
        "RGBA",
        (images[0].size[0], total_height),
    )
    curr_height = 0
    for img in images:
        im.paste(img, (0, curr_height))
        curr_height += img.size[1]
    return im


def merge_in_rows(images, img_per_row):
    "all images converted to the size of the first image, except for column layout"
    if img_per_row == 1:
        return merge_in_column(images)

    for img in images[1:]:
        img.thumbnail([images[0].size[0], images[0].size[1]])

    rows = ceil(len(images) / img_per_row)
    im = Image.new(
        "RGBA",
        (min(img_per_row, len(images)) * images[0].size[0], images[0].size[1] * rows),
    )
    curr_height = 0
    for imgs in batched(images, img_per_row):
        curr_width = 0
        for img in imgs:
            im.paste(img, (curr_width, curr_height))
            curr_width += img.size[0]
        curr_height += images[0].size[1]
    return im


def merge_rows_files(filepaths, destination_path=None, img_per_row=4, cleanup=True):
    with ExitStack() as stack:
        files = [stack.enter_context(open(file_path, "rb")) for file_path in filepaths]
        images = [Image.open(f) for f in files]
        merged = merge_in_rows(images, img_per_row)
        if destination_path is not None:
            merged.save(destination_path)
    if cleanup:
        logger.debug("deleting tmp images")
        for path in filepaths:
            path.unlink()
    return merged


## draw_rate_vs_angle helpers


def avg_fire_rate_actv_neurons(x):
    active_neurons = set(x["senders"])
    return (len(x["times"]) / len(active_neurons)) if len(active_neurons) > 0 else 0


def firing_neurons_distribution(x):
    "returns {neuron_id: num_spikes}.keys()"
    n2s = {id: 0 for id in x["global_ids"]}
    for sender in x["senders"]:
        n2s[sender] += 1
    return n2s.values()


def shift_senders(x, hist_logscale=False):
    "returns list of 'senders' with ids shifted to [0,num_neurons]. optionally ids are CFs"
    if hist_logscale:
        cf = b2h.erbspace(CFMIN, CFMAX, len(x["global_ids"])) / b2.Hz
        old2newid = {oldid: cf[i] for i, oldid in enumerate(x["global_ids"])}
    else:
        old2newid = {oldid: i for i, oldid in enumerate(x["global_ids"])}
    return [old2newid[i] for i in x["senders"]]


def draw_hist(
    ax,
    senders_renamed,
    angles,
    num_neurons,
    max_spikes_single_neuron,
    logscale=True,
    freq=None,
):
    """draws a low opacity horizontal histogram for each angle position

    includes a secondary y-axis, optionally logarithmic.
    if logscale, expects senders to be renamed to CFs
    if freq, include a horizontal line at corresponding frequency
    """
    max_histogram_height = 0.25
    bin_count = 50
    alpha = 0.5
    freqlinestyle = {
        "color": "black",
        "linestyle": ":",
        "label": "freq_in",
        "alpha": 0.4,
    }
    if logscale:
        bins = b2h.erbspace(CFMIN, CFMAX, bin_count) / b2.Hz

        for j, angle in enumerate(angles):
            left_data = senders_renamed["L"][j]
            right_data = senders_renamed["R"][j]

            left_hist, _ = np.histogram(left_data, bins=bins)
            right_hist, _ = np.histogram(right_data, bins=bins)
            max_value = max(max(left_hist), max(right_hist))
            left_hist_normalized = left_hist / (max_value * max_histogram_height)
            right_hist_normalized = right_hist / (max_value * max_histogram_height)

            ax.barh(
                bins[:-1],
                -left_hist_normalized,
                height=np.diff(bins),  # bins have different sizes
                left=angle,
                color="C0",
                alpha=alpha,
                align="edge",
            )
            ax.barh(
                bins[:-1],
                right_hist_normalized,
                height=np.diff(bins),
                left=angle,
                color="C1",
                alpha=alpha,
                align="edge",
            )
        ax.set_yscale("log")
        ax.set_ylim(CFMIN, CFMAX)
        yticks = [20, 100, 500, 1000, 5000, 10000, 20000]
        ax.set_yticks(yticks)
        ax.set_yticklabels([f"{freq} Hz" for freq in yticks])
        if freq is not None:
            ax.axhline(y=freq / b2.Hz, **freqlinestyle)
        ax.set_ylabel("approx CF (Hz)")
    else:
        bins = np.linspace(0, num_neurons, bin_count)

        for j, angle in enumerate(angles):
            left_data = senders_renamed["L"][j]
            right_data = senders_renamed["R"][j]

            left_hist, _ = np.histogram(left_data, bins=bins)
            right_hist, _ = np.histogram(right_data, bins=bins)
            left_hist_normalized = (
                left_hist / max_spikes_single_neuron * max_histogram_height
            )
            right_hist_normalized = (
                right_hist / max_spikes_single_neuron * max_histogram_height
            )

            ax.barh(
                bins[:-1],
                -left_hist_normalized,
                height=num_neurons / bin_count,
                left=angle,
                color="C0",
                alpha=alpha,
                align="edge",
            )
            ax.barh(
                bins[:-1],
                right_hist_normalized,
                height=num_neurons / bin_count,
                left=angle,
                color="C1",
                alpha=alpha,
                align="edge",
            )
        ax.set_ylabel("neuron id")
        ax.set_ylim(0, num_neurons)

        if freq is not None:
            cf = b2h.erbspace(CFMIN, CFMAX, num_neurons)
            freq, neur_n = take_closest(cf, freq)
            ax.axhline(y=neur_n)
    ax.yaxis.set_minor_locator(plt.NullLocator())  # remove minor ticks

def draw_rate_vs_angle(
    data,
    title,
    rate=True,
    hist_logscale=True,
    show_pops=["LSO"],
    ylim=None,
    show_hist=True,
):
    logger.debug(dict_of(title, show_pops, rate, hist_logscale))
    version = data["angle_to_rate"][0].get("version", None)
    angle_to_rate = data["angle_to_rate"]
    name = data["conf"]["model_desc"]["name"]
    sound_key = data["conf"]["sound_key"]
    duration = (
        data.get("simulation_time", data["basesound"].sound.duration / b2.ms) * b2.ms
    )
    logger.debug(f"simulation time={duration}")

    angles = list(angle_to_rate.keys())
    sides = ["L", "R"]

    with plt.ioff():
        fig, ax = plt.subplots(math.ceil(len(show_pops)/2),2, figsize=(20, 2*len(show_pops)))
    ax = list(flatten([ax]))

    for i, pop in tqdm(list(enumerate(show_pops)), desc="pop"):
        num_active = {
            side: [len(set(angle_to_rate[angle][side][pop])) for angle in angles]
            for side in sides
        }
        tot_spikes = {
            side: [
                len(angle_to_rate[angle][side][pop]["times"] / duration)
                for angle in angles
            ]
            for side in sides
        }
        active_neuron_rate = {
            side: [
                avg_fire_rate_actv_neurons(angle_to_rate[angle][side][pop])
                * (1 * b2.second)
                / duration
                for angle in angles
            ]
            for side in sides
        }
        distr = {
            side: [
                firing_neurons_distribution(angle_to_rate[angle][side][pop])
                for angle in angles
            ]
            for side in sides
        }
        plotted_rate = active_neuron_rate if rate else tot_spikes
        ax[i].plot(angles, plotted_rate["L"], 'o-', color = 'm')
        ax[i].set_title(pop)
        ax[i].plot(angles, plotted_rate["R"], 'o-', color = 'g')
        ax[i].set_ylabel("active neuron spikes/s [Hz]" if rate else "overall spikes/s")
        ax[i].set_ylim(ylim)
        ax[i].set_xticks(angles)
        ax[i].set_xticklabels([f"{j}°" for j in angle_to_rate.keys()])
        ax[i].spines['right'].set_visible(False)
        ax[i].spines['top'].set_visible(False)

        if show_hist:
            v = ax[i].twinx()
            v.grid(visible=False)  # or use linestyle='--'

            senders_renamed = {
                side: [
                    shift_senders(angle_to_rate[angle][side][pop], hist_logscale)
                    for angle in angles
                ]
                for side in sides
            }
            max_spikes_single_neuron = max(flatten(distr.values()))
            draw_hist(
                v,
                senders_renamed,
                angles,
                num_neurons=len(angle_to_rate[0]["L"][pop]["global_ids"]),
                max_spikes_single_neuron=max_spikes_single_neuron,
                logscale=hist_logscale,
            )    
    if len(show_pops) < 8:
        ax[len(show_pops)].axis('off')  # Turn off the 8th subplot (or any remaining one)

    plt.suptitle(title)
    plt.tight_layout()

    return fig


def draw_single_angle_histogram(data, angle, population="SBC", fontsize=16, alpha=0.8):
    """
    Draw horizontal histograms of spike distributions across frequencies for a single angle,
    with left population growing downward and right population growing upward from a central axis.

    Parameters:
    -----------
    data : dict
        The full dataset containing angle_to_rate information
    angle : float
        The specific angle to visualize
    population : str
        Name of the neural population to visualize
    fontsize : int
        Base fontsize for the plot. Other elements will scale relative to this.

    Returns:
    --------
    matplotlib.figure.Figure
        The generated figure
    """
    # Constants
    bin_count = 50

    # Create figure
    fig, ax = plt.subplots(figsize=(10, 2.42))

    # Get data for this angle and population
    pop_data = {
        "L": data["angle_to_rate"][angle]["L"][population],
        "R": data["angle_to_rate"][angle]["R"][population],
    }

    # Create logarithmic bins for frequency
    bins = b2h.erbspace(CFMIN, CFMAX, bin_count) / b2.Hz

    # Process data for histograms
    senders_renamed = {
        side: shift_senders(pop_data[side], True)  # True for logscale
        for side in ["L", "R"]
    }

    # Create histograms
    left_hist, _ = np.histogram(senders_renamed["L"], bins=bins)
    right_hist, _ = np.histogram(senders_renamed["R"], bins=bins)

    # Normalize histograms
    max_value = max(max(left_hist), max(right_hist))
    if max_value > 0:  # Avoid division by zero
        left_hist = left_hist / max_value
        right_hist = right_hist / max_value

    # Plot histograms - note the negative values for left histogram
    ax.bar(
        bins[:-1],
        -left_hist,
        width=np.diff(bins),
        color="C0",
        alpha=alpha,
        label="Left",
        align="edge",
    )
    ax.bar(
        bins[:-1],
        right_hist,
        width=np.diff(bins),
        color="C1",
        alpha=alpha,
        label="Right",
        align="edge",
    )

    # Configure axes
    ax.set_xscale("log")
    ax.set_xlim(CFMIN, CFMAX)
    xticks = [20, 100, 500, 1000, 5000, 20000]
    ax.set_xticks(xticks)
    ax.set_xticklabels([f"{freq} Hz" for freq in xticks], fontsize=fontsize)

    # Set y-axis limits symmetrically around zero
    ylim = 1.1  # Slightly larger than 1 to give some padding
    ax.set_ylim(-ylim, ylim)
    ax.tick_params(axis="y", labelsize=fontsize)  # Set y-tick font size

    # Add horizontal line at y=0
    ax.axhline(y=0, color="black", linestyle="-", linewidth=0.5)

    # Set font sizes for labels and title
    ax.set_xlabel("Characteristic Frequency (Hz)", fontsize=fontsize)
    ax.set_ylabel("Normalized spikes", fontsize=fontsize)
    # ax.legend(fontsize=fontsize)

    # plt.title(
    #     f"{population} population response at {angle}° azimuth\n"
    #     f'Sound: {data["conf"]["sound_key"]}',
    #     fontsize=fontsize * 1.2,
    # )  # Title slightly larger

    plt.tight_layout()

    return fig


def synthetic_angle_to_itd(angle, w_head: int = 22, v_sound: int = 33000):
    delta_x = w_head * np.sin(np.deg2rad(angle))
    return round(1000 * delta_x / v_sound, 2)


def draw_ITD_ILD(data):
    previous_level = logger.level
    # itd and ild functions are VERY verbose
    tone: Tone = data["basesound"]
    angle_to_ild = {}
    angle_to_itd = {}
    angles = list(data["angle_to_rate"].keys())
    coc = data["conf"]["cochlea_type"]
    angle_to_hrtfed_sound = data.get("angle_to_hrtfed_sound", None)
    if coc != "ppg":
        logger.debug(
            f"used cochlea {coc}, with parameters {
                data["conf"]["parameters"]["cochlea"][coc]["hrtf_params"]
            }"
        )
        for angle in angles:
            if angle_to_hrtfed_sound is None:
                logger.info(
                    "old result file, does not include HRTFed sounds. Generating (beware of possible differences)..."
                )
                binaural_sound = run_hrtf(
                    tone,
                    angle,
                    data["conf"]["parameters"]["cochlea"][coc]["hrtf_params"],
                )
                left = binaural_sound.left
                right = binaural_sound.right
            else:
                left, right = (
                    angle_to_hrtfed_sound[angle]["left"],
                    angle_to_hrtfed_sound[angle]["right"],
                )
            logger.setLevel(logging.WARNING)
            angle_to_itd[angle] = SA.itd(left, right)
            ild_res, all_freq_diff = SA.ild(left, right, tone.sound)
            logger.setLevel(logging.DEBUG)
            angle_to_ild[angle] = ild_res

            # total_diff = np.sum(all_freq_diff)
    else:
        angle_to_itd = {angle: synthetic_angle_to_itd(angle) for angle in angles}
        angle_to_ild = {angle: 0 for angle in angles}

    fig, ild = plt.subplots(1, sharex=True, figsize=(PLTWIDTH, 2.3))
    fig.suptitle(
        f"diff = RMS(left)-RMS(right), freq={tone.frequency}"
        # f"diff = max(|spectrum(left)|)-max(|spectrum(right)|), freq={tone.frequency}"
    )

    ild.set_ylabel("Level diff (dB)", color="r")
    ild.plot(
        angles,
        [angle_to_ild[angle] for angle in angles],
        label="ILD",
        marker=".",
        color="r",
    )
    ild.tick_params(axis="y", labelcolor="r")
    itd = ild.twinx()
    itd.set_ylabel("seconds", color="b")
    itd.plot(
        angles,
        [angle_to_itd[angle] for angle in angles],
        label="ITD",
        marker=".",
        color="b",
    )
    itd.tick_params(axis="y", labelcolor="b")
    _ = fig.legend()

    fig.tight_layout()
    # plt.subplots_adjust(hspace=0.6, wspace=1)
    plt.setp([ild, itd], xticks=angles)
    logger.setLevel(previous_level)
    return fig


def generate_network_vis(res, filename):
    dot = generate_flow_chart(
        res["conf"]["model_desc"]["networkdef"],
        res["conf"]["parameters"],
        "connect",
    )
    src = graphviz.Source(dot)
    src.render(outfile=filename, format="png", cleanup=True)


def paths(result_file_path: PurePath):
    filename = result_file_path.name
    result_dir = result_file_path.parent
    return [
        result_dir / "rate_vs_angle.png",
        result_dir / "ild_itd.png",
        result_dir / "netvis.png",
        result_dir / filename.replace(".pic", ".png"),
    ]


def generate_single_result(
    result_filepath: PurePath,
    cleanup=True,
    title=None,
    include_rate_vs_angle=True,
    include_itd_ild=True,
):
    with open(result_filepath, "rb") as f:
        res = dill.load(f, ignore=True)
    RATE_VS_ANGLE, ILD_ITD, NETVIS, RESULT = paths(result_filepath)
    if title is not None:
        RESULT.name = title

    fig = draw_rate_vs_angle(res, result_filepath.name)
    fig.savefig(RATE_VS_ANGLE)

    itd_ild_fig = draw_ITD_ILD(res)
    itd_ild_fig.savefig(ILD_ITD)

    generate_network_vis(res, NETVIS)

    return merge_rows_files([RATE_VS_ANGLE, ILD_ITD, NETVIS], RESULT, 1, cleanup)


import matplotlib


def generate_multi_inputs_single_net(
    results_paths: List[PurePath],
    cleanup=True,
    rate=True,  # plot whole population (False) or active neurons (True)
    include_netvis=True,
    show_pops=["parrot_ANF", "GBC", "SBC", "LNTBC", "MNTBC", "LSO", "MSO", "ICC"],
):
    font = {"size": 13}
    matplotlib.rc("font", **font)
    logger.debug(
        f"generating report for {results_paths}, with cleanup={cleanup} and rate={rate}"
    )
    img_paths = []
    for path in tqdm(results_paths, desc="single imgs"):
        filename = path.name
        logger.debug(f"now working on result file {path}")
        with open(path, "rb") as f:
            res = dill.load(f, ignore=True)
        RATE_VS_ANGLE, ILD_ITD, NETVIS, RESULT = paths(path)
        fig = draw_rate_vs_angle(
            res,
            # f"Tan Carney periph, tone at {res['basesound'].frequency}, HRTF{hrtf_params['subj_number']}{'ILDonly' if hrtf_params['ild_only'] else ""}",
            filename,
            rate=rate,
            hist_logscale=True,
            show_pops=show_pops,
        )
        fig.savefig(RATE_VS_ANGLE)
        itd_ild_fig = draw_ITD_ILD(res)
        itd_ild_fig.savefig(ILD_ITD)
        merge_rows_files(
            [RATE_VS_ANGLE, ILD_ITD], RESULT, img_per_row=1, cleanup=cleanup
        )
        img_paths.append(RESULT)
    plt.close("all")

    _, _, NETVIS, RESULT = paths(results_paths[0])

    if include_netvis:
        logger.debug(f"creating network vis using result file {results_paths[0]}")
        with open(results_paths[0], "rb") as f:
            res = dill.load(f, ignore=True)
        generate_network_vis(res, NETVIS)
        img_paths.append(NETVIS)

    report_name = (
        f"{results_paths[0].parent.name}&{results_paths[0].name.split('&')[0]}.png"
    )
    logger.debug(f"creating final image with name {report_name}...")

    result = merge_rows_files(
        img_paths,
        results_paths[0].parent / report_name,
        4 if len(results_paths) <= 6 else 4,
        cleanup,
    )
    return result


def get_spike_phases(spike_times: np.ndarray, frequency: float) -> np.ndarray:
    times_sec = spike_times
    return 2 * np.pi * frequency * (times_sec % (1 / frequency))


def calculate_vector_strength(spike_times: np.ndarray, frequency: float) -> float:
    if len(spike_times) == 0:
        return 0
    phases = get_spike_phases(spike_times, frequency)
    x = np.mean(np.cos(phases))
    y = np.mean(np.sin(phases))
    return np.sqrt(x**2 + y**2)
    
def range_around_center(center, radius, min_val=0, max_val=np.iinfo(np.int64).max):
    start = max(min_val, center - radius)
    end = min(max_val + 1, center + radius + 1)
    return np.arange(start, end)

def calculate_vector_strength_from_result(
        # result file (loaded)
        res,
        angle,
        side,
        pop,
        freq = None, # if None: freq = res['basesound'].frequency
        color = None,
        cf_target = None,
        bandwidth=0,
<<<<<<< HEAD
        n_bins = 8,
        display=False,
        y_ax = 'pdf',
        color = None,
        figsize = [7,5]
=======
        n_bins = 7,
        figsize = (7,5),
        display=False # if True also return fig, show() in caller function
>>>>>>> 073edfe9
        ):
    
    spikes = res["angle_to_rate"][angle][side][pop]
    sender2times = defaultdict(list)
    for sender, time in zip(spikes["senders"], spikes["times"]):
        sender2times[sender].append(time)
    sender2times = {k: np.array(v) / 1000 for k, v in sender2times.items()}
    num_neurons = len(spikes["global_ids"])
    cf = erbspace(CFMIN, CFMAX, num_neurons)

    if(freq == None):
        if(type(res['basesound'])  in (Tone,ToneBurst)):
            freq = res['basesound'].frequency
        else:
            logger.error("Frequency needs to be specified for non-Tone sounds")
    else:
        freq = freq * Hz

    if(cf_target == None):    
        cf_neuron, center_neuron_for_freq = take_closest(cf, freq)
    else:
        cf_neuron, center_neuron_for_freq = take_closest(cf, cf_target *Hz)

    old2newid = {oldid: i for i, oldid in enumerate(spikes["global_ids"])}
    new2oldid = {v: k for k, v in old2newid.items()}

    relevant_neurons = range_around_center(
        center_neuron_for_freq, radius=bandwidth, max_val=num_neurons - 1
    )
    relevant_neurons_ids = [new2oldid[i] for i in relevant_neurons]

    spike_times_list = [sender2times[i] for i in relevant_neurons_ids]  
    spike_times_array = np.concatenate(spike_times_list)  # Flatten into a single array

    phases = get_spike_phases(
        spike_times= spike_times_array, frequency=freq / Hz
    )
    vs = calculate_vector_strength(
        spike_times=spike_times_array, frequency=freq / Hz
    )


    if not display:
<<<<<<< HEAD
        return (vs)
    
=======
        return (vs, None)
    if color == None:
        if side == 'L': color = 'm'
        if side == 'R': color = 'g'
>>>>>>> 073edfe9
    # plot phases
    bins = np.linspace(0, 2 * np.pi, n_bins + 1)
    bin_centers = (bins[:-1] + bins[1:]) / 2

<<<<<<< HEAD
    if color == None:
        if side == 'L': color = 'm'
        elif side == 'R': color = 'g'
        else: color = 'k'

    fig, ax = plt.subplots(1, 1, figsize=figsize)
    if y_ax == 'pdf':
        hist1, _ = np.histogram(phases, bins=bins, density= True)
        ax.set_ylabel("PDF")
    if y_ax == 'spikes':
        hist1, _ = np.histogram(phases, bins=bins, density= False)
        ax.set_ylabel("Spike Count")
=======
    fig, ax = plt.subplots(1, 1, figsize=figsize)
    hist1, _ = np.histogram(phases, bins=bins)
>>>>>>> 073edfe9
    ax.bar(bin_centers, hist1, width=2 * np.pi / n_bins, alpha=0.7, color = color)
    if(bandwidth == 0):
        ax.set_title(
            f"Neuron {relevant_neurons_ids[0]} (CF: {cf_neuron:.1f} Hz)\nVS={vs:.3f}"
        )
    else:
        ax.set_title(
            f"Neurons {relevant_neurons_ids[0]} : {relevant_neurons_ids[-1]} (center CF: {cf_neuron:.1f} Hz)\nVS={vs:.3f}"
        )
    ax.set_xlabel("Phase (radians)")
    ax.spines['right'].set_visible(False)
    ax.spines['top'].set_visible(False)
    plt.show()
    return (vs)

def calculate_vector_strength_from_result_polar(
        res,
        angle,
        side,
        pop,
        freq=None,  # if None: freq = res['basesound'].frequency
        cf_target=None,
        bandwidth=0,
        n_bins=7,
        display=False,
        color = None,
        figsize = [7,5]  # if True also return fig, show() in caller function
        ):
    
    # Get spikes and organize times per sender
    spikes = res["angle_to_rate"][angle][side][pop] 
    print(spikes)
    sender2times = defaultdict(list)
    for sender, time in zip(spikes["senders"], spikes["times"]):
        sender2times[sender].append(time)
    sender2times = {k: np.array(v) / 1000 for k, v in sender2times.items()}
    num_neurons = len(spikes["global_ids"])
    cf = erbspace(CFMIN, CFMAX, num_neurons)
    
    # Determine the frequency to use
    if freq is None:
        if type(res['basesound']) in (Tone, ToneBurst):
            freq = res['basesound'].frequency
        else:
            logger.error("Frequency needs to be specified for non-Tone sounds")
    else:
        freq = freq * Hz
    
    # Determine the closest characteristic frequency (CF) neuron
    if cf_target is None:    
        cf_neuron, center_neuron_for_freq = take_closest(cf, freq)
    else:
        cf_neuron, center_neuron_for_freq = take_closest(cf, cf_target * Hz)
    
    # Map between old and new neuron IDs
    old2newid = {oldid: i for i, oldid in enumerate(spikes["global_ids"])}
    new2oldid = {v: k for k, v in old2newid.items()}
    
    # Choose relevant neurons based on the center neuron and bandwidth
    relevant_neurons = range_around_center(
        center_neuron_for_freq, radius=bandwidth, max_val=num_neurons - 1
    )
    relevant_neurons_ids = [new2oldid[i] for i in relevant_neurons]
    
    # Concatenate the spike times from the relevant neurons
    spike_times_list = [sender2times[i] for i in relevant_neurons_ids]
    spike_times_array = np.concatenate(spike_times_list)  # Flatten into a single array
    
    # Compute phases and vector strength
    phases = get_spike_phases(spike_times=spike_times_array, frequency=freq / Hz)
    vs = calculate_vector_strength(spike_times=spike_times_array, frequency=freq / Hz)
    
    if not display:
        return (vs, None)

    if color == None:
        if side == 'L': color = 'm'
        elif side == 'R': color = 'g'
        else: color = 'k'

    
    # Plot phases in polar coordinates
    bins = np.linspace(0, 2 * np.pi, n_bins + 1)
    bin_centers = (bins[:-1] + bins[1:]) / 2

    # Create a polar subplot
    fig, ax = plt.subplots(1, 1, subplot_kw={'projection': 'polar'}, figsize=figsize)
    hist1, _ = np.histogram(phases, bins=bins, density = True)
    ax.bar(bin_centers, hist1, width=2 * np.pi / n_bins, alpha=0.7, color = color)
    
    if bandwidth == 0:
        ax.set_title(f"Neuron {relevant_neurons_ids[0]} (CF: {cf_neuron:.1f} Hz)\nVS={vs:.3f}")
    else:
        ax.set_title(f"Neurons {relevant_neurons_ids[0]} : {relevant_neurons_ids[-1]} (center CF: {cf_neuron:.1f} Hz)\nVS={vs:.3f}")
    
    # Remove all but the last yticks
    ax.set_yticks([])  # Keep only the last tick
    #ax.yaxis.set_tick_params(labelsize=10)  # Adjust size if needed

    plt.show()
    return


def draw_spikes_single_pop(
    res,
    angle,
    side,
    pop,
    y_ax = 'ids',
    f_ticks = [100,1000,10000],
    title=None,
    xlim=None,
    color = None,
    figsize = (7,5)
):
    spikes = res["angle_to_rate"][angle][side][pop]  
    num_neurons = len(spikes["global_ids"])
    cf = erbspace(CFMIN, CFMAX, num_neurons)
    neuron_to_cf = {global_id: freq for global_id, freq in zip(spikes["global_ids"], cf)}
<<<<<<< HEAD
    duration = res.get("simulation_time", res["basesound"].sound.duration / b2.ms)

    if color == None:
        if side == 'L': color = 'm'
        elif side == 'R': color = 'g'
        else: color = 'k'

    if xlim == None: xlim = [0,duration]
=======
    duration = data.get("simulation_time", data["basesound"].sound.duration / b2.ms)
    if color == None:
        if side == 'L': color = 'm'
        if side == 'R': color = 'g'
    if xlim == None: 
        xlim_array = [0,duration]
    else: xlim_array = [0,xlim]
>>>>>>> 073edfe9
    if y_ax == 'ids':
        y_values = spikes['senders']
        ylabel = "id_senders"
    elif y_ax == 'cf':
        y_values = np.array([neuron_to_cf[sender] for sender in spikes["senders"]])
        ylabel = "Characteristic Frequency [Hz]"
    elif y_ax == 'global_ids':
        y_values = spikes['senders'] - spikes['global_ids'][0]
        ylabel = "Global Neuron IDs"
    elif y_ax == 'cf_custom':
<<<<<<< HEAD
        y_values = spikes['senders'] - spikes['global_ids'][0]
        ylabel = "Characteristic Frequency [Hz]"
=======
        y_values = spikes['senders']
        ylabel = "Characteristic Frequency (Hz)"
>>>>>>> 073edfe9
    else:
        raise ValueError("Invalid value for 'ax'. Choose 'ids', 'cf', or 'global_ids'.")

    fig, ax = plt.subplots(1, figsize = figsize)
    ax.plot(spikes['times'], y_values, '.', color = color, markersize=1)
    ax.set_title(title)
    ax.set_ylabel(ylabel)
    ax.set_xlabel("Time [ms]")
<<<<<<< HEAD
    ax.set_xlim(xlim)
    ax.spines['right'].set_visible(False)
    ax.spines['top'].set_visible(False)
    ticks = []
    if y_ax == 'cf_custom':
        for f in f_ticks:
            _, pos = take_closest(cf, f * Hz)
            ticks.append(pos)
        ax.set_yticks(ticks)
        ax.set_yticklabels(f_ticks)
    if title == None: ax.set_title(res['filename'])

    plt.show()
    return
    
=======
    ax.set_xlim(xlim_array)
    ax.spines['right'].set_visible(False)
    ax.spines['top'].set_visible(False)
    if y_ax == 'cf_custom':
        ax.set_yticks([0, 2219, 12709, 29573, 34999]) #8552 500 Hz
        ax.set_yticklabels(int(cf[t]) for t in [0, 2219, 12709, 29573, 34999])


    return fig
>>>>>>> 073edfe9

<|MERGE_RESOLUTION|>--- conflicted
+++ resolved
@@ -664,17 +664,9 @@
         color = None,
         cf_target = None,
         bandwidth=0,
-<<<<<<< HEAD
-        n_bins = 8,
-        display=False,
-        y_ax = 'pdf',
-        color = None,
-        figsize = [7,5]
-=======
         n_bins = 7,
         figsize = (7,5),
         display=False # if True also return fig, show() in caller function
->>>>>>> 073edfe9
         ):
     
     spikes = res["angle_to_rate"][angle][side][pop]
@@ -718,36 +710,16 @@
 
 
     if not display:
-<<<<<<< HEAD
-        return (vs)
-    
-=======
         return (vs, None)
     if color == None:
         if side == 'L': color = 'm'
         if side == 'R': color = 'g'
->>>>>>> 073edfe9
     # plot phases
     bins = np.linspace(0, 2 * np.pi, n_bins + 1)
     bin_centers = (bins[:-1] + bins[1:]) / 2
 
-<<<<<<< HEAD
-    if color == None:
-        if side == 'L': color = 'm'
-        elif side == 'R': color = 'g'
-        else: color = 'k'
-
-    fig, ax = plt.subplots(1, 1, figsize=figsize)
-    if y_ax == 'pdf':
-        hist1, _ = np.histogram(phases, bins=bins, density= True)
-        ax.set_ylabel("PDF")
-    if y_ax == 'spikes':
-        hist1, _ = np.histogram(phases, bins=bins, density= False)
-        ax.set_ylabel("Spike Count")
-=======
     fig, ax = plt.subplots(1, 1, figsize=figsize)
     hist1, _ = np.histogram(phases, bins=bins)
->>>>>>> 073edfe9
     ax.bar(bin_centers, hist1, width=2 * np.pi / n_bins, alpha=0.7, color = color)
     if(bandwidth == 0):
         ax.set_title(
@@ -867,16 +839,6 @@
     num_neurons = len(spikes["global_ids"])
     cf = erbspace(CFMIN, CFMAX, num_neurons)
     neuron_to_cf = {global_id: freq for global_id, freq in zip(spikes["global_ids"], cf)}
-<<<<<<< HEAD
-    duration = res.get("simulation_time", res["basesound"].sound.duration / b2.ms)
-
-    if color == None:
-        if side == 'L': color = 'm'
-        elif side == 'R': color = 'g'
-        else: color = 'k'
-
-    if xlim == None: xlim = [0,duration]
-=======
     duration = data.get("simulation_time", data["basesound"].sound.duration / b2.ms)
     if color == None:
         if side == 'L': color = 'm'
@@ -884,7 +846,6 @@
     if xlim == None: 
         xlim_array = [0,duration]
     else: xlim_array = [0,xlim]
->>>>>>> 073edfe9
     if y_ax == 'ids':
         y_values = spikes['senders']
         ylabel = "id_senders"
@@ -895,13 +856,8 @@
         y_values = spikes['senders'] - spikes['global_ids'][0]
         ylabel = "Global Neuron IDs"
     elif y_ax == 'cf_custom':
-<<<<<<< HEAD
-        y_values = spikes['senders'] - spikes['global_ids'][0]
-        ylabel = "Characteristic Frequency [Hz]"
-=======
         y_values = spikes['senders']
         ylabel = "Characteristic Frequency (Hz)"
->>>>>>> 073edfe9
     else:
         raise ValueError("Invalid value for 'ax'. Choose 'ids', 'cf', or 'global_ids'.")
 
@@ -910,23 +866,6 @@
     ax.set_title(title)
     ax.set_ylabel(ylabel)
     ax.set_xlabel("Time [ms]")
-<<<<<<< HEAD
-    ax.set_xlim(xlim)
-    ax.spines['right'].set_visible(False)
-    ax.spines['top'].set_visible(False)
-    ticks = []
-    if y_ax == 'cf_custom':
-        for f in f_ticks:
-            _, pos = take_closest(cf, f * Hz)
-            ticks.append(pos)
-        ax.set_yticks(ticks)
-        ax.set_yticklabels(f_ticks)
-    if title == None: ax.set_title(res['filename'])
-
-    plt.show()
-    return
-    
-=======
     ax.set_xlim(xlim_array)
     ax.spines['right'].set_visible(False)
     ax.spines['top'].set_visible(False)
@@ -936,5 +875,4 @@
 
 
     return fig
->>>>>>> 073edfe9
-
+
