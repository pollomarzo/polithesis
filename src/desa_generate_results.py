import datetime
import resource
from datetime import timedelta
from pathlib import Path
from timeit import default_timer as timer

import brian2 as b2
import brian2hears as b2h
import dill
import nest
import nest.voltage_trace
from brian2 import Hz

from cochleas.anf_utils import TC_COC_KEY,GAMMATONE_COC_KEY,PPG_COC_KEY, create_sound_key, load_anf_response
from cochleas.consts import ANGLES
from consts import Paths, save_current_conf
from models.BrainstemModel.BrainstemModel import BrainstemModel
from models.BrainstemModel.params import Parameters
from utils.custom_sounds import Click, Clicks, Tone, ToneBurst, WhiteNoise
from utils.log import logger, tqdm

# big result objects need big stacks
resource.setrlimit(
    resource.RLIMIT_STACK, (resource.RLIM_INFINITY, resource.RLIM_INFINITY)
)

nest.set_verbosity("M_ERROR")

<<<<<<< HEAD
TIME_SIMULATION = 1000


=======
>>>>>>> 073edfe9
create_execution_key = lambda i, c, p: f"{create_sound_key(i)}&{c}&{p}"
ex_key_with_time = (
    lambda *args: f"{datetime.datetime.now().isoformat()[:-7]}&{create_execution_key(*args)}"
)

<<<<<<< HEAD
CURRENT_TEST = "angle2rates3"
=======
CURRENT_TEST = "angle2rates_new"
>>>>>>> 073edfe9

def create_save_result_object(
    input,
    angle_to_rate,
    model,
    param,
    cochlea_key,
    result_file,
    **kwargs,
):
    result = {}
    result["basesound"] = input
    result["angle_to_rate"] = angle_to_rate
    for key, arg in kwargs.items():
        result[key] = arg
    result["conf"] = save_current_conf(
        model, param, cochlea_key, create_sound_key(input)
    )
    logger.info(f"\tsaving results for {ex_key} to {result_file.absolute()}...")
    with open(result_file, "wb") as f:
        dill.dump(result, f)
    del result


if __name__ == "__main__":

<<<<<<< HEAD
    inputs = [Tone(i, 1000 * b2.ms) for i in [1000, 10000] * b2.Hz]
    for e in inputs:
        e.sound.level = 70 * b2h.dB

    models = [BrainstemModel, BrainstemModel, BrainstemModel]
=======
    TIME_SIMULATION = 1000
    inputs = [Tone(i, TIME_SIMULATION * b2.ms) for i in [100,1000,10000]* b2.Hz] + [WhiteNoise(TIME_SIMULATION * b2.ms)]
    for e in inputs:
        e.sound.level = 70 * b2h.dB
>>>>>>> 073edfe9
    cochlea_key = TC_COC_KEY
    models = [BrainstemModel, BrainstemModel, BrainstemModel]
    params = [Parameters("subject_1"), Parameters("itd_only"), Parameters("ild_only")]
    params[1].cochlea[cochlea_key]["hrtf_params"]["subj_number"] = 'itd_only'
    params[2].cochlea[cochlea_key]["hrtf_params"]["subj_number"] = 'ild_only'
    

    p2 = TCParam("itd_only")
    p2.cochlea[cochlea_key]['subj_number'] = 'itd_only'

    p3 = TCParam("ild_only")
    p3.cochlea[cochlea_key]['subj_number'] = 'ild_only'

    params = [p2,p3]

    num_runs = len(inputs) * len(params)
    current_run = 0
    logger.info(f"launching {num_runs} trials...")
    times = {}
    result_dir = Path(Paths.RESULTS_DIR) / CURRENT_TEST
    trials_pbar = tqdm(total=num_runs, desc="trials")

    for Model, param in zip(models, params):
        curr_ex = f"{cochlea_key}&{param.key}"
<<<<<<< HEAD
=======
        curr_result_dir = result_dir / curr_ex
        curr_result_dir.mkdir(exist_ok=True, parents=True)
>>>>>>> 073edfe9
        result_paths = []
        for input in inputs:
            start = timer()
            ex_key = ex_key_with_time(input, cochlea_key, param.key)
            logger.info(
                f">>>>> now testing arch n.{current_run+1} of {num_runs}"
            )
            angle_to_rate = {}
            for angle in tqdm(ANGLES, "⮡ angles"):
                nest.ResetKernel()
                nest.SetKernelStatus(param.CONFIG.NEST_KERNEL_PARAMS)

                logger.info(f"starting trial for {angle}")
                # this section is cached on disk
                anf = load_anf_response(input, angle, cochlea_key, param.cochlea)
                logger.info("ANF loaded. Creating model...")

                model = Model(param, anf)
                logger.info("model created. starting simulation...")
                model.simulate(TIME_SIMULATION)

                model_result = model.analyze()
                logger.debug(
                    f"leftMSO is spiking at {len(model_result['L']['MSO']['times'])/TIME_SIMULATION*1000}Hz"
                )
                angle_to_rate[angle] = model_result
                logger.info("trial complete.")

            logger.info(f"saving all angles for model {ex_key}...")

            # save model results to file
            filename = f"{ex_key}.pic"
            result_file = result_dir / filename
            result_paths.append(result_file)

            end = timer()
            timetaken = timedelta(seconds=end - start)
            current_run = current_run + 1
            times[ex_key] = timetaken
            create_save_result_object(
                input,
                angle_to_rate,
                model,
                param,
                cochlea_key,
                result_file,
                filename=filename,
                simulation_time=TIME_SIMULATION,
                times={"start": start, "end": end, "timetaken": timetaken},
            )

    trials_pbar.close()
    logger.debug(times)
    logger.info({k: str(v) for k, v in times.items()})<|MERGE_RESOLUTION|>--- conflicted
+++ resolved
@@ -26,22 +26,15 @@
 
 nest.set_verbosity("M_ERROR")
 
-<<<<<<< HEAD
 TIME_SIMULATION = 1000
 
 
-=======
->>>>>>> 073edfe9
 create_execution_key = lambda i, c, p: f"{create_sound_key(i)}&{c}&{p}"
 ex_key_with_time = (
     lambda *args: f"{datetime.datetime.now().isoformat()[:-7]}&{create_execution_key(*args)}"
 )
 
-<<<<<<< HEAD
 CURRENT_TEST = "angle2rates3"
-=======
-CURRENT_TEST = "angle2rates_new"
->>>>>>> 073edfe9
 
 def create_save_result_object(
     input,
@@ -68,24 +61,12 @@
 
 if __name__ == "__main__":
 
-<<<<<<< HEAD
     inputs = [Tone(i, 1000 * b2.ms) for i in [1000, 10000] * b2.Hz]
     for e in inputs:
         e.sound.level = 70 * b2h.dB
 
     models = [BrainstemModel, BrainstemModel, BrainstemModel]
-=======
-    TIME_SIMULATION = 1000
-    inputs = [Tone(i, TIME_SIMULATION * b2.ms) for i in [100,1000,10000]* b2.Hz] + [WhiteNoise(TIME_SIMULATION * b2.ms)]
-    for e in inputs:
-        e.sound.level = 70 * b2h.dB
->>>>>>> 073edfe9
     cochlea_key = TC_COC_KEY
-    models = [BrainstemModel, BrainstemModel, BrainstemModel]
-    params = [Parameters("subject_1"), Parameters("itd_only"), Parameters("ild_only")]
-    params[1].cochlea[cochlea_key]["hrtf_params"]["subj_number"] = 'itd_only'
-    params[2].cochlea[cochlea_key]["hrtf_params"]["subj_number"] = 'ild_only'
-    
 
     p2 = TCParam("itd_only")
     p2.cochlea[cochlea_key]['subj_number'] = 'itd_only'
@@ -104,14 +85,10 @@
 
     for Model, param in zip(models, params):
         curr_ex = f"{cochlea_key}&{param.key}"
-<<<<<<< HEAD
-=======
-        curr_result_dir = result_dir / curr_ex
-        curr_result_dir.mkdir(exist_ok=True, parents=True)
->>>>>>> 073edfe9
         result_paths = []
         for input in inputs:
             start = timer()
+            ex_key = ex_key_with_time(input, cochlea_key, param.key)
             ex_key = ex_key_with_time(input, cochlea_key, param.key)
             logger.info(
                 f">>>>> now testing arch n.{current_run+1} of {num_runs}"
